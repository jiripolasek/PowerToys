--- conflicted
+++ resolved
@@ -286,11 +286,7 @@
 cvd
 CVirtual
 CVS
-<<<<<<< HEAD
 CWMO
-cxfksword
-=======
->>>>>>> ee764d5f
 CXSCREEN
 CXSMICON
 CXVIRTUALSCREEN
