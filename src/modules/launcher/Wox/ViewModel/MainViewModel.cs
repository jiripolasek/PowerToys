﻿using System;
using System.Collections.Generic;
using System.Diagnostics;
using System.Linq;
using System.Threading;
using System.Threading.Tasks;
using System.Windows;
using System.Windows.Input;
using System.Windows.Media;
using NHotkey;
using NHotkey.Wpf;
using Wox.Core.Plugin;
using Wox.Core.Resource;
using Wox.Helper;
using Wox.Infrastructure;
using Wox.Infrastructure.Hotkey;
using Wox.Infrastructure.Storage;
using Wox.Infrastructure.UserSettings;
using Wox.Plugin;
using Wox.Storage;

namespace Wox.ViewModel
{
    public class MainViewModel : BaseModel, ISavable
    {
        #region Private Fields

        private bool _isQueryRunning;
        private Query _lastQuery;
        private string _queryTextBeforeLeaveResults;

        private readonly WoxJsonStorage<History> _historyItemsStorage;
        private readonly WoxJsonStorage<UserSelectedRecord> _userSelectedRecordStorage;
        private readonly WoxJsonStorage<TopMostRecord> _topMostRecordStorage;
        private readonly Settings _settings;
        private readonly History _history;
        private readonly UserSelectedRecord _userSelectedRecord;
        private readonly TopMostRecord _topMostRecord;

        private CancellationTokenSource _updateSource;
        private CancellationToken _updateToken;
        private bool _saved;

        private readonly Internationalization _translator = InternationalizationManager.Instance;

        #endregion

        #region Constructor

        public MainViewModel(Settings settings)
        {
            _saved = false;
            _queryTextBeforeLeaveResults = "";
            _queryText = "";
            _lastQuery = new Query();

            _settings = settings;

            _historyItemsStorage = new WoxJsonStorage<History>();
            _userSelectedRecordStorage = new WoxJsonStorage<UserSelectedRecord>();
            _topMostRecordStorage = new WoxJsonStorage<TopMostRecord>();
            _history = _historyItemsStorage.Load();
            _userSelectedRecord = _userSelectedRecordStorage.Load();
            _topMostRecord = _topMostRecordStorage.Load();

            ContextMenu = new ResultsViewModel(_settings);
            Results = new ResultsViewModel(_settings);
            History = new ResultsViewModel(_settings);
            _selectedResults = Results;

            InitializeKeyCommands();
            RegisterResultsUpdatedEvent();

            _settings.PropertyChanged += (s, e) =>
            {
                if (e.PropertyName == nameof(Settings.Hotkey))
                {
                    Application.Current.Dispatcher.Invoke(() =>
                    {
                        if (_settings.PreviousHotkey != "")
                        {
                            RemoveHotkey(_settings.PreviousHotkey);
                        }

                        if (_settings.Hotkey != "")
                        {
                            SetHotkey(_settings.Hotkey, OnHotkey);
                        }
                    });
                }
            };

            SetHotkey(_settings.Hotkey, OnHotkey);
            SetCustomPluginHotkey();
        }

        private void RegisterResultsUpdatedEvent()
        {
            foreach (var pair in PluginManager.GetPluginsForInterface<IResultUpdated>())
            {
                var plugin = (IResultUpdated)pair.Plugin;
                plugin.ResultsUpdated += (s, e) =>
                {
                    Task.Run(() =>
                    {
                        PluginManager.UpdatePluginMetadata(e.Results, pair.Metadata, e.Query);
                        UpdateResultView(e.Results, pair.Metadata, e.Query);
                    }, _updateToken);
                };
            }
        }


        private void InitializeKeyCommands()
        {
            EscCommand = new RelayCommand(_ =>
            {
                if (!SelectedIsFromQueryResults())
                {
                    SelectedResults = Results;
                }
                else
                {
                    MainWindowVisibility = Visibility.Collapsed;
                }
            });

            SelectNextItemCommand = new RelayCommand(_ =>
            {
                SelectedResults.SelectNextResult();
            });

            SelectPrevItemCommand = new RelayCommand(_ =>
            {
                SelectedResults.SelectPrevResult();
            });

            SelectNextTabItemCommand = new RelayCommand(_ =>
            {
                SelectedResults.SelectNextTabItem();
            });

            SelectPrevTabItemCommand = new RelayCommand(_ =>
            {
                SelectedResults.SelectPrevTabItem();
            });

            SelectNextPageCommand = new RelayCommand(_ =>
            {
                SelectedResults.SelectNextPage();
            });

            SelectPrevPageCommand = new RelayCommand(_ =>
            {
                SelectedResults.SelectPrevPage();
            });

            SelectFirstResultCommand = new RelayCommand(_ => SelectedResults.SelectFirstResult());

            StartHelpCommand = new RelayCommand(_ =>
            {
                Process.Start("http://doc.wox.one/");
            });

            OpenResultCommand = new RelayCommand(index =>
            {
                var results = SelectedResults;

                if (index != null)
                {
                    results.SelectedIndex = int.Parse(index.ToString());
                }

<<<<<<< HEAD
                //If there is a context button selected fire the action for that button before the main command. 
                bool didExecuteContextButton = results.SelectedItem?.ExecuteSelectedContextButton() ?? false;

                if (!didExecuteContextButton)
                {
                    var result = results.SelectedItem?.Result;
                    if (result != null) // SelectedItem returns null if selection is empty.
                    {
                        bool hideWindow = result.Action != null && result.Action(new ActionContext
                        {
                            SpecialKeyState = GlobalHotkey.Instance.CheckModifiers()
                        });

                        if (hideWindow)
                        {
                            MainWindowVisibility = Visibility.Collapsed;
                        }

                        if (SelectedIsFromQueryResults())
                        {
                            _userSelectedRecord.Add(result);
                            _history.Add(result.OriginQuery.RawQuery);
                        }
                        else
                        {
                            SelectedResults = Results;
                        }
                    }
                }
=======
                if(results.SelectedItem != null)
                {
                    //If there is a context button selected fire the action for that button before the main command. 
                    bool didExecuteContextButton = results.SelectedItem.ExecuteSelectedContextButton();

                    if (!didExecuteContextButton)
                    {
                        var result = results.SelectedItem.Result;
                        if (result != null) // SelectedItem returns null if selection is empty.
                        {
                            bool hideWindow = result.Action != null && result.Action(new ActionContext
                            {
                                SpecialKeyState = GlobalHotkey.Instance.CheckModifiers()
                            });

                            if (hideWindow)
                            {
                                MainWindowVisibility = Visibility.Collapsed;
                            }

                            if (SelectedIsFromQueryResults())
                            {
                                _userSelectedRecord.Add(result);
                                _history.Add(result.OriginQuery.RawQuery);
                            }
                            else
                            {
                                SelectedResults = Results;
                            }
                        }
                    }
                }              
>>>>>>> 08a7394c
            });

            LoadContextMenuCommand = new RelayCommand(_ =>
            {
                if (SelectedIsFromQueryResults())
                {
                    SelectedResults = ContextMenu;
                }
                else
                {
                    SelectedResults = Results;
                }
            });

            LoadHistoryCommand = new RelayCommand(_ =>
            {
                if (SelectedIsFromQueryResults())
                {
                    SelectedResults = History;
                    History.SelectedIndex = _history.Items.Count - 1;
                }
                else
                {
                    SelectedResults = Results;
                }
            });
        }

        #endregion

        #region ViewModel Properties

        public Brush MainWindowBackground { get; set; }
        public Brush MainWindowBorderBrush { get; set; }

        public ResultsViewModel Results { get; private set; }
        public ResultsViewModel ContextMenu { get; private set; }
        public ResultsViewModel History { get; private set; }

        private string _queryText;
        public string QueryText
        {
            get { return _queryText; }
            set
            {
                _queryText = value;
                Query();
            }
        }

        /// <summary>
        /// we need move cursor to end when we manually changed query
        /// but we don't want to move cursor to end when query is updated from TextBox
        /// </summary>
        /// <param name="queryText"></param>
        public void ChangeQueryText(string queryText)
        {
            QueryTextCursorMovedToEnd = true;
            QueryText = queryText;
        }
        public bool LastQuerySelected { get; set; }
        public bool QueryTextCursorMovedToEnd { get; set; }

        private ResultsViewModel _selectedResults;
        private ResultsViewModel SelectedResults
        {
            get { return _selectedResults; }
            set
            {
                _selectedResults = value;
                if (SelectedIsFromQueryResults())
                {
                    ContextMenu.Visbility = Visibility.Collapsed;
                    History.Visbility = Visibility.Collapsed;
                    ChangeQueryText(_queryTextBeforeLeaveResults);
                }
                else
                {
                    Results.Visbility = Visibility.Collapsed;
                    _queryTextBeforeLeaveResults = QueryText;


                    // Because of Fody's optimization
                    // setter won't be called when property value is not changed.
                    // so we need manually call Query()
                    // http://stackoverflow.com/posts/25895769/revisions
                    if (string.IsNullOrEmpty(QueryText))
                    {
                        Query();
                    }
                    else
                    {
                        QueryText = string.Empty;
                    }
                }
                _selectedResults.Visbility = Visibility.Visible;
            }
        }

        public Visibility ProgressBarVisibility { get; set; }

        public Visibility MainWindowVisibility { get; set; }

        public ICommand EscCommand { get; set; }
        public ICommand SelectNextItemCommand { get; set; }
        public ICommand SelectPrevItemCommand { get; set; }

        public ICommand SelectNextTabItemCommand { get; set; }
        public ICommand SelectPrevTabItemCommand { get; set; }

        public ICommand SelectNextPageCommand { get; set; }
        public ICommand SelectPrevPageCommand { get; set; }
        public ICommand SelectFirstResultCommand { get; set; }
        public ICommand StartHelpCommand { get; set; }
        public ICommand LoadContextMenuCommand { get; set; }
        public ICommand LoadHistoryCommand { get; set; }
        public ICommand OpenResultCommand { get; set; }

        #endregion

        public void Query()
        {
            if (SelectedIsFromQueryResults())
            {
                QueryResults();
            }
            else if (HistorySelected())
            {
                QueryHistory();
            }
        }

        private void QueryHistory()
        {
            const string id = "Query History ID";
            var query = QueryText.ToLower().Trim();
            History.Clear();

            var results = new List<Result>();
            foreach (var h in _history.Items)
            {
                var title = _translator.GetTranslation("executeQuery");
                var time = _translator.GetTranslation("lastExecuteTime");
                var result = new Result
                {
                    Title = string.Format(title, h.Query),
                    SubTitle = string.Format(time, h.ExecutedDateTime),
                    IcoPath = "Images\\history.png",
                    OriginQuery = new Query { RawQuery = h.Query },
                    Action = _ =>
                    {
                        SelectedResults = Results;
                        ChangeQueryText(h.Query);
                        return false;
                    }
                };
                results.Add(result);
            }

            if (!string.IsNullOrEmpty(query))
            {
                var filtered = results.Where
                (
                    r => StringMatcher.FuzzySearch(query, r.Title).IsSearchPrecisionScoreMet() ||
                         StringMatcher.FuzzySearch(query, r.SubTitle).IsSearchPrecisionScoreMet()
                ).ToList();
                History.AddResults(filtered, id);
            }
            else
            {
                History.AddResults(results, id);
            }
        }

        private void QueryResults()
        {
            if (!string.IsNullOrEmpty(QueryText))
            {
                _updateSource?.Cancel();
                var currentUpdateSource = new CancellationTokenSource();
                _updateSource = currentUpdateSource;
                var currentCancellationToken = _updateSource.Token;
                _updateToken = currentCancellationToken;

                ProgressBarVisibility = Visibility.Hidden;
                _isQueryRunning = true;
                var query = QueryBuilder.Build(QueryText.Trim(), PluginManager.NonGlobalPlugins);
                if (query != null)
                {
                    // handle the exclusiveness of plugin using action keyword
                    RemoveOldQueryResults(query);

                    _lastQuery = query;
                    var plugins = PluginManager.ValidPluginsForQuery(query);

                    Task.Run(() =>
                    {
                        // so looping will stop once it was cancelled
                        var parallelOptions = new ParallelOptions { CancellationToken = currentCancellationToken };
                        try
                        {
                            Parallel.ForEach(plugins, parallelOptions, plugin =>
                            {
                                if (!plugin.Metadata.Disabled)
                                {
                                    var results = PluginManager.QueryForPlugin(plugin, query);
                                    if (Application.Current.Dispatcher.CheckAccess())
                                    {
                                        UpdateResultView(results, plugin.Metadata, query);
                                    }
                                    else
                                    {
                                        Application.Current.Dispatcher.BeginInvoke(new Action(() =>
                                        {
                                            UpdateResultView(results, plugin.Metadata, query);
                                        }));
                                    }
                                }
                            });
                        }
                        catch (OperationCanceledException)
                        {
                            // nothing to do here
                        }


                        // this should happen once after all queries are done so progress bar should continue
                        // until the end of all querying
                        _isQueryRunning = false;
                        if (currentUpdateSource == _updateSource)
                        { // update to hidden if this is still the current query
                            ProgressBarVisibility = Visibility.Hidden;
                        }
                    }, currentCancellationToken);
                }
            }
            else
            {
                Results.SelectedItem = null;
                Results.Clear();                
                Results.Visbility = Visibility.Collapsed;
            }
        }

        private void RemoveOldQueryResults(Query query)
        {
            string lastKeyword = _lastQuery.ActionKeyword;
            string keyword = query.ActionKeyword;
            if (string.IsNullOrEmpty(lastKeyword))
            {
                if (!string.IsNullOrEmpty(keyword))
                {
                    Results.RemoveResultsExcept(PluginManager.NonGlobalPlugins[keyword].Metadata);
                }
            }
            else
            {
                if (string.IsNullOrEmpty(keyword))
                {
                    Results.RemoveResultsFor(PluginManager.NonGlobalPlugins[lastKeyword].Metadata);
                }
                else if (lastKeyword != keyword)
                {
                    Results.RemoveResultsExcept(PluginManager.NonGlobalPlugins[keyword].Metadata);
                }
            }
        }


        private bool SelectedIsFromQueryResults()
        {
            var selected = SelectedResults == Results;
            return selected;
        }

        private bool ContextMenuSelected()
        {
            var selected = SelectedResults == ContextMenu;
            return selected;
        }


        private bool HistorySelected()
        {
            var selected = SelectedResults == History;
            return selected;
        }
        #region Hotkey

        private void SetHotkey(string hotkeyStr, EventHandler<HotkeyEventArgs> action)
        {
            var hotkey = new HotkeyModel(hotkeyStr);
            SetHotkey(hotkey, action);
        }

        private void SetHotkey(HotkeyModel hotkey, EventHandler<HotkeyEventArgs> action)
        {
            string hotkeyStr = hotkey.ToString();
            try
            {
                HotkeyManager.Current.AddOrReplace(hotkeyStr, hotkey.CharKey, hotkey.ModifierKeys, action);
            }
            catch (Exception)
            {
                string errorMsg =
                    string.Format(InternationalizationManager.Instance.GetTranslation("registerHotkeyFailed"), hotkeyStr);
                MessageBox.Show(errorMsg);
            }
        }

        public void RemoveHotkey(string hotkeyStr)
        {
            if (!string.IsNullOrEmpty(hotkeyStr))
            {
                HotkeyManager.Current.Remove(hotkeyStr);
            }
        }

        /// <summary>
        /// Checks if Wox should ignore any hotkeys
        /// </summary>
        /// <returns></returns>
        private bool ShouldIgnoreHotkeys()
        {
            //double if to omit calling win32 function
            if (_settings.IgnoreHotkeysOnFullscreen)
                if (WindowsInteropHelper.IsWindowFullscreen())
                    return true;

            return false;
        }

        private void SetCustomPluginHotkey()
        {
            if (_settings.CustomPluginHotkeys == null) return;
            foreach (CustomPluginHotkey hotkey in _settings.CustomPluginHotkeys)
            {
                SetHotkey(hotkey.Hotkey, (s, e) =>
                {
                    if (ShouldIgnoreHotkeys()) return;
                    MainWindowVisibility = Visibility.Visible;
                    ChangeQueryText(hotkey.ActionKeyword);
                });
            }
        }

        private void OnHotkey(object sender, HotkeyEventArgs e)
        {
            if (!ShouldIgnoreHotkeys())
            {

                if (_settings.LastQueryMode == LastQueryMode.Empty)
                {
                    ChangeQueryText(string.Empty);
                }
                else if (_settings.LastQueryMode == LastQueryMode.Preserved)
                {
                    LastQuerySelected = true;
                }
                else if (_settings.LastQueryMode == LastQueryMode.Selected)
                {
                    LastQuerySelected = false;
                }
                else
                {
                    throw new ArgumentException($"wrong LastQueryMode: <{_settings.LastQueryMode}>");
                }

                ToggleWox();
                e.Handled = true;
            }
        }

        private void ToggleWox()
        {
            if (MainWindowVisibility != Visibility.Visible)
            {
                MainWindowVisibility = Visibility.Visible;
            }
            else
            {
                MainWindowVisibility = Visibility.Collapsed;
            }
        }

        #endregion

        #region Public Methods

        public void Save()
        {
            if (!_saved)
            {
                _historyItemsStorage.Save();
                _userSelectedRecordStorage.Save();
                _topMostRecordStorage.Save();

                _saved = true;
            }
        }

        /// <summary>
        /// To avoid deadlock, this method should not called from main thread
        /// </summary>
        public void UpdateResultView(List<Result> list, PluginMetadata metadata, Query originQuery)
        {
            foreach (var result in list)
            {
                if (_topMostRecord.IsTopMost(result))
                {
                    result.Score = int.MaxValue;
                }
                else
                {
                    result.Score += _userSelectedRecord.GetSelectedCount(result) * 5;
                }
            }

            if (originQuery.RawQuery == _lastQuery.RawQuery)
            {
                Results.AddResults(list, metadata.ID);
            }

            if (Results.Visbility != Visibility.Visible && list.Count > 0)
            {
                Results.Visbility = Visibility.Visible;
            }
        }

        #endregion
    }
}<|MERGE_RESOLUTION|>--- conflicted
+++ resolved
@@ -171,37 +171,6 @@
                     results.SelectedIndex = int.Parse(index.ToString());
                 }
 
-<<<<<<< HEAD
-                //If there is a context button selected fire the action for that button before the main command. 
-                bool didExecuteContextButton = results.SelectedItem?.ExecuteSelectedContextButton() ?? false;
-
-                if (!didExecuteContextButton)
-                {
-                    var result = results.SelectedItem?.Result;
-                    if (result != null) // SelectedItem returns null if selection is empty.
-                    {
-                        bool hideWindow = result.Action != null && result.Action(new ActionContext
-                        {
-                            SpecialKeyState = GlobalHotkey.Instance.CheckModifiers()
-                        });
-
-                        if (hideWindow)
-                        {
-                            MainWindowVisibility = Visibility.Collapsed;
-                        }
-
-                        if (SelectedIsFromQueryResults())
-                        {
-                            _userSelectedRecord.Add(result);
-                            _history.Add(result.OriginQuery.RawQuery);
-                        }
-                        else
-                        {
-                            SelectedResults = Results;
-                        }
-                    }
-                }
-=======
                 if(results.SelectedItem != null)
                 {
                     //If there is a context button selected fire the action for that button before the main command. 
@@ -234,7 +203,6 @@
                         }
                     }
                 }              
->>>>>>> 08a7394c
             });
 
             LoadContextMenuCommand = new RelayCommand(_ =>
